--- conflicted
+++ resolved
@@ -78,14 +78,9 @@
 
 my %pkgfile;
 # map filenames to package names
-<<<<<<< HEAD
 for my $pkg ($plist->get_all) {
     my $entry = $plist->get($pkg);
     $pkgfile{$entry->{'file'}} = $pkg;
-=======
-for my $pkg (keys %source_info) {
-    $pkgfile{$source_info{$pkg}->{'file'}} = $pkg;
->>>>>>> 68dc3f26
 }
 
 # parse Sources.gz to get list of packages
@@ -102,109 +97,6 @@
 my $total = 0;
 
 foreach my $sources (@sources) {
-<<<<<<< HEAD
-  print "N: Parsing $sources->{'file'} ...\n" if $verbose;
-  open(IN, '-|', 'zcat', $sources->{'file'})
-    or fail("Cannot open input pipe from zcat $sources->{'file'}: $!");
-
-  my $line;
-
-  while (!eof(IN)) {
-    my $pkg_dir;
-    my $dsc_file;
-
-    do {
-      $line = <IN>;
-      if ($line =~ m/^Directory: (.*)$/) {
-        $pkg_dir = $1;
-      } elsif ($line =~ m/^ [0-9a-f]{32} [0-9]+ (.+\.dsc)$/) {
-        $dsc_file = $1;
-      }
-    } until (not defined($line) or $line =~ /^\s*$/);
-    $dsc_file = "$pkg_dir/$dsc_file";
-
-    my @stat;
-    # get timestamp...
-    unless (@stat = stat "$LINTIAN_ARCHIVEDIR/$dsc_file") {
-      warn "E: general: cannot stat file $LINTIAN_ARCHIVEDIR/$dsc_file: $!\n";
-      next;
-    }
-    my $timestamp = $stat[9];
-
-    my ($status,$pkg,$data);
-
-    # was package already included in last list?
-    if (exists $pkgfile{$dsc_file}) {
-      # yes!
-      $pkg = $pkgfile{$dsc_file};
-      $data = $plist->get($pkg);
-
-      # file changed since last run?
-      if ($timestamp == $data->{'timestamp'}) {
-        # no.
-        $status = 'unchanged';
-      } else {
-        $status = 'changed';
-        $plist->delete($pkg);
-      }
-    } else {
-      # new package, get info
-      $status = 'new';
-    }
-
-    if (($status eq 'new') or ($status eq 'changed')) {
-      # use eval when calling get_dsc_info, since we don't want to `die' just
-      # because of a single broken package
-      eval { $data = get_dsc_info("$LINTIAN_ARCHIVEDIR/$dsc_file"); };
-      if ($@) {
-        # error!
-        print STDERR "$@\n";
-        print "E: general: bad-source-package $dsc_file\n";
-        next;
-      }
-      my @f = ();
-      for my $fs (split(/\n/,$data->{'files'})) {
-        next if $fs =~ /^\s*$/o;
-        my @t = split(/\s+/o,$fs);
-        push(@f,$t[2]);
-      }
-      $data->{'files'} = join(',',@f);
-      $data->{'standards-version'} ||= '';
-      $pkg = $data->{'source'};
-    }
-
-    # Check for duplicates.  In the case of a duplicate, we take the one with
-    # the latest version.
-    if ($nlist->get($pkg)) {
-      if (versions_lte($data->{version}, $nlist->get($pkg)->{version})) {
-        next;
-      }
-    }
-
-    # Save entry for writing to output file.
-    $data->{file} = $dsc_file;
-    $data->{area} = $sources->{area};
-    $data->{timestamp} = $timestamp;
-    for (qw(version maintainer uploaders architecture standards-version
-            binary files)) {
-      $data->{$_} =~ tr/;\n/_ / if $data->{$_};
-    }
-    $status_map{$pkg} = $status;
-    $nlist->set($pkg, $data);
-
-    # remove record from hash
-    $plist->delete($pkg) if $status eq 'unchanged';
-    $total++;
-  }
-  close(IN) or fail("cannot close input pipe: $!");
-}
-
-$nlist->write_list($output_file);
-
-foreach my $pkg (sort $nlist->get_all) {
-  printf "N: Listed %s source package %s %s\n", $status_map{$pkg},
-      $pkg, $nlist->get($pkg)->{version} if $verbose;
-=======
     print "N: Parsing $sources->{'file'} ...\n" if $verbose;
     open(IN, '-|', 'zcat', $sources->{'file'})
         or fail("Cannot open input pipe from zcat $sources->{'file'}: $!");
@@ -239,7 +131,7 @@
         if (exists $pkgfile{$dsc_file}) {
             # yes!
             $pkg = $pkgfile{$dsc_file};
-            $data = $source_info{$pkg};
+            $data = $plist->get($pkg);
 
             # file changed since last run?
             if ($timestamp == $data->{'timestamp'}) {
@@ -247,7 +139,7 @@
                 $status = 'unchanged';
             } else {
                 $status = 'changed';
-                delete $source_info{$pkg};
+                $plist->delete($pkg);
             }
         } else {
             # new package, get info
@@ -277,8 +169,8 @@
 
         # Check for duplicates.  In the case of a duplicate, we take the one with
         # the latest version.
-        if (exists $packages{$pkg}) {
-            if (versions_lte($data->{version}, $packages{$pkg}{version})) {
+        if ($nlist->get($pkg)) {
+            if (versions_lte($data->{version}, $nlist->get($pkg)->{version})) {
                 next;
             }
         }
@@ -287,54 +179,34 @@
         $data->{file} = $dsc_file;
         $data->{area} = $sources->{area};
         $data->{timestamp} = $timestamp;
-        $data->{status} = $status;
         for (qw(version maintainer uploaders architecture standards-version
-                        binary files)) {
+                binary files)) {
             $data->{$_} =~ tr/;\n/_ / if $data->{$_};
         }
-        $packages{$pkg} = $data;
+        $status_map{$pkg} = $status;
+        $nlist->set($pkg, $data);
 
         # remove record from hash
-        delete $source_info{$pkg} if $status eq 'unchanged';
+        $plist->delete($pkg) if $status eq 'unchanged';
         $total++;
     }
     close(IN) or fail("cannot close input pipe: $!");
 }
-for my $pkg (sort keys %packages) {
-    print OUT join(';',
-                   $pkg,
-                   $packages{$pkg}{version},
-                   $packages{$pkg}{maintainer},
-                   $packages{$pkg}{uploaders} || '',
-                   $packages{$pkg}{architecture},
-                   $packages{$pkg}{area},
-                   $packages{$pkg}{'standards-version'},
-                   $packages{$pkg}{binary},
-                   $packages{$pkg}{files},
-                   $packages{$pkg}{file},
-                   $packages{$pkg}{timestamp},
-                  ),"\n";
-    printf "N: Listed %s source package %s %s\n", $packages{$pkg}{status},
-        $pkg, $packages{$pkg}{version} if $verbose;
->>>>>>> 68dc3f26
+
+$nlist->write_list($output_file);
+
+foreach my $pkg (sort $nlist->get_all) {
+    printf "N: Listed %s source package %s %s\n", $status_map{$pkg},
+        $pkg, $nlist->get($pkg)->{version} if $verbose;
 }
 
 if ($verbose) {
-<<<<<<< HEAD
-  # All packages that are still included in %source_info have disappeared from
-  # the archive.
-  for my $pkg (sort $plist->get_all) {
-    print "N: Removed source package $pkg from list\n";
-  }
-  printf "N: Listed %d source packages\n",$total;
-=======
     # All packages that are still included in %source_info have disappeared from
     # the archive.
-    for my $pkg (sort keys %source_info) {
+    for my $pkg (sort $plist->get_all) {
         print "N: Removed source package $pkg from list\n";
     }
     printf "N: Listed %d source packages\n",$total;
->>>>>>> 68dc3f26
 }
 
 exit 0;
